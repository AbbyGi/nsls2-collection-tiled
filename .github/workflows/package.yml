--- conflicted
+++ resolved
@@ -151,28 +151,18 @@
         run: |
           cat ${ARTIFACTS_DIR}/*sum.txt
 
-<<<<<<< HEAD
-      - name: Upload artifacts for branch
-        if: github.event_name != 'release'
-=======
       - name: Share checksum with the output
         id: checksum_md5
         run: |
           echo "checksum_md5_py${{ env.PYTHONVER }}=$(cat ${ARTIFACTS_DIR}/${CONDA_PACK_ENV_NAME}-md5sum.txt | sed 's/.*= //')" >> $GITHUB_OUTPUT
 
       - name: Upload artifacts for the env tarball
->>>>>>> ead57883
         uses: actions/upload-artifact@v4
         with:
           name: ${{ env.ARTIFACT_FILE_NAME }}
           path: ${{ env.ARTIFACTS_DIR }}
           retention-days: ${{ env.RETENTION_DAYS }}
 
-<<<<<<< HEAD
-      - name: Upload artifacts for release
-        if: github.event_name == 'release'
-        uses: actions/upload-artifact@v4
-=======
   test_conda_packd_envs:
     name: "Test: py${{ matrix.python-version }} / ${{ matrix.repos.beamline-acronym }} / ${{ matrix.repos.branch }}"
     runs-on: ubuntu-latest
@@ -197,10 +187,6 @@
       run:
         shell: bash -leo pipefail {0}
 
-    steps:
-      - name: Checkout the code
-        uses: actions/checkout@v4
-
       - name: Set env vars
         run: |
           export PYTHONVER=$(echo ${{ matrix.python-version }} | sed 's/\.//g')
@@ -226,17 +212,29 @@
 
       - name: Download artifacts
         uses: actions/download-artifact@v4
->>>>>>> ead57883
         with:
           name: ${{ env.ARTIFACT_FILE_NAME }}
           path: ${{ env.ARTIFACTS_DIR }}
-<<<<<<< HEAD
-          retention-days: 60
+
+      - name: List the directory with downloaded artifacts
+        run: |
+          ls -la ${ARTIFACTS_DIR}
+
+      - name: Test the env with the beamline integration test action
+        uses: NSLS2/gha-beamline-integration-test@2025-1.0-test
+        with:
+          conda_env_url: ""
+          conda_env_md5: "${{ env.CONDA_PACK_ENV_CHECKSUM_MD5 }}"
+          conda_pack_env_tarball: "${{ env.ARTIFACTS_DIR }}/${{ env.CONDA_PACK_ENV_NAME }}.tar.gz"
+          org: "${{ matrix.repos.org }}"
+          repo: "${{ matrix.repos.repo }}"
+          branch: "${{ matrix.repos.branch }}"
+          beamline-acronym: "${{ matrix.repos.beamline-acronym }}"
 
   upload_to_zenodo:
     name: Upload to Zenodo
-    needs: generate_conda_packd_envs
-    if: success() # && github.event_name == 'release'
+    needs: test_conda_packd_envs
+    if: success() && github.event_name == 'release'
     runs-on: ubuntu-latest
     steps:
       - name: Checkout the code
@@ -275,21 +273,4 @@
           python3 zenodo_upload.py \
             --conceptrecid "4057062" \
             --version "${{ github.ref_name }}" \
-            --artifacts-dir "${{ steps.download.outputs.download-path }}"
-=======
-
-      - name: List the directory with downloaded artifacts
-        run: |
-          ls -la ${ARTIFACTS_DIR}
-
-      - name: Test the env with the beamline integration test action
-        uses: NSLS2/gha-beamline-integration-test@2025-1.0-test
-        with:
-          conda_env_url: ""
-          conda_env_md5: "${{ env.CONDA_PACK_ENV_CHECKSUM_MD5 }}"
-          conda_pack_env_tarball: "${{ env.ARTIFACTS_DIR }}/${{ env.CONDA_PACK_ENV_NAME }}.tar.gz"
-          org: "${{ matrix.repos.org }}"
-          repo: "${{ matrix.repos.repo }}"
-          branch: "${{ matrix.repos.branch }}"
-          beamline-acronym: "${{ matrix.repos.beamline-acronym }}"
->>>>>>> ead57883
+            --artifacts-dir "${{ steps.download.outputs.download-path }}"